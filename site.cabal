--- conflicted
+++ resolved
@@ -12,11 +12,7 @@
 executable site
   main-is:           site.hs
   build-depends:     base == 4.*
-<<<<<<< HEAD
                    , hakyll == 4.9.*
-=======
-                   , hakyll
->>>>>>> 2dc85b9b
                    , highlighting-kate
                    , yaml-light
                    , utf8-string
